--- conflicted
+++ resolved
@@ -299,15 +299,8 @@
         if self.has_to_be_extended():
             raise ValueError("Requested non-extended PDF, "
                              "but the factory needs to be extended")
-<<<<<<< HEAD
-        pdf_name = 'pdf_%s' % name
+        pdf_name = 'pdf_{}'.format(name)
         return self.get(pdf_name, self.set(pdf_name, self.get_unbound_pdf(name, title)))
-=======
-        pdf_name = 'pdf_{}'.format(name)
-        return self.get(pdf_name) \
-            if pdf_name in self \
-            else self.set(pdf_name, self.get_unbound_pdf(name, title))
->>>>>>> 05ce22bb
 
     def get_unbound_pdf(self, name, title):
         """Get the physics PDF.
@@ -336,15 +329,8 @@
         elif yield_val is not None:
             logger.warning("Specified yield value but it's already defined. Ignoring.")
         # Avoid name clashes
-<<<<<<< HEAD
-        pdf_name = 'pdfext_%s' % name
+        pdf_name = 'pdfext_{}'.format(name)
         return self.get(pdf_name, self.set(pdf_name, self.get_unbound_extended_pdf(name, title)))
-=======
-        pdf_name = 'pdfext_{}'.format(name)
-        return self.get(pdf_name) \
-            if pdf_name in self \
-            else self.set(pdf_name, self.get_unbound_extended_pdf(name, title))
->>>>>>> 05ce22bb
 
     def get_unbound_extended_pdf(self, name, title):
         """Get an extedned physics PDF."""
