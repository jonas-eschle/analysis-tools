#!/usr/bin/env python
# -*- coding: utf-8 -*-
# =============================================================================
# @file   factory.py
# @author Albert Puig (albert.puig@cern.ch)
# @date   15.04.2017
# =============================================================================
"""Physics factory classes."""
from __future__ import print_function, division, absolute_import

import re
from collections import OrderedDict

import ROOT

from analysis.utils.config import configure_parameter
from analysis.utils.root import execute_and_return_self, list_to_rooargset, list_to_rooarglist
from analysis.utils.logging_color import get_logger


logger = get_logger('analysis.physics.factory')


# The base class
class BaseFactory(object):
    """Physics analysis factory.

    Implements the basic skeleton.

    """

    OBSERVABLES = OrderedDict()
    PARAMETERS = None
    MANDATORY_PARAMETERS = {}
    PARAMETER_DEFAULTS = OrderedDict()

    def __init__(self, config, parameters=None):
        """Initialize the internal object cache.

        Arguments:
            **config (dict): Configuration of the factory.

        Raises:
            KeyError: When parameters or observables are missingo or there is an
                inconsistency in the configuration.

        """
        # pylint: disable=C0103
        if not isinstance(self.OBSERVABLES, OrderedDict):
            self.OBSERVABLES = OrderedDict((obs[0], obs) for obs in self.OBSERVABLES)
        if self.PARAMETERS is None:
            if not self.MANDATORY_PARAMETERS:
                logger.warning("Instantiating Factory with no parameters")
            else:
                self.PARAMETERS = list(self.MANDATORY_PARAMETERS)
        self.PARAMETERS = list(self.PARAMETERS)
        # Initialize objects
        self._objects = {}
        self._children = OrderedDict()
        self._config = config
        self._constraints = set() if parameters is None else set(parameters.get('constraints', []))
        self._category = None
        # Initialize parameters
        self._parameter_names = {param: param for param in self.PARAMETERS}
        self._parameter_names.update(self._config.get('parameter-names', {}))
        # Update observable names
        for obs_name, new_obs_name in self._config.get('observable-names', {}).items():
            self.set_observable(obs_name, name=new_obs_name)
        # Set the parameter dictionary
        param_dict = self.PARAMETER_DEFAULTS.copy()
        param_dict.update(config.get('parameters', OrderedDict()))
        if parameters:
            # First parameters
            params = parameters.pop('parameters', {})
            for parameter_name in set(param_dict.keys()) & set(params.keys()):
                logger.debug("Skipping parameter %s because it was specified in the constructor", parameter_name)
            for param_name, (param, constraint) in params.items():
                param_dict[param_name] = param  # Constructor parameters have priority
                if constraint:
                    self._constraints.add(constraint)
        # Now, build parameters
        missing_parameters = []
        for parameter_name in self.PARAMETERS:
            if parameter_name not in list(param_dict):
                missing_parameters.append(parameter_name)
                continue
            self._create_parameter(parameter_name,
                                   param_dict.pop(parameter_name),
                                   {key.split('/')[-1]: val for key, val in param_dict.items()})
        if missing_parameters:
            raise KeyError("Missing parameters -> {}".format(','.join(missing_parameter
                                                                      for missing_parameter in
                                                                      missing_parameters)))
        if param_dict:
            logger.debug("Trying to set unsupported params in config. I stored them but they can cause problems -> %s",
                         ','.join(param_dict.keys()))
            for param_name, param_val in param_dict.items():
                self._create_parameter(param_name, param_val)

    def get_config(self):
        return self._config

    def get_children(self):
        return self._children

    def get_constraints(self):
        child_constraints = list_to_rooargset(self._constraints)
        for child in self.get_children().values():
            tmp_constraints = child.get_constraints()
            if tmp_constraints:
                child_constraints = ROOT.RooArgSet(child_constraints, child.get_constraints())
        return child_constraints

    def _find_object(self, name):
        """Find object here or in children. Priority is here."""
        if name in self._objects:
            return self._objects[name]
        for child in self._children.values():
            if name in child:
                return child[name]
        return None

    def get(self, key, default=None, recursive=False):
        """Get object from the ROOT workspace.

        If the object is not there and `default` is given, it is added
        and returned.

        We look in children too.

        Arguments:
            key (str): Object identifier.
            default (any): The value to return if *key* is not found. Default is None.
            recursive (bool): If True, the object is searched recursively
            including its children with a stop-if-found rule.

        Returns:
            object: Object in the workspace.

        Raises:
            KeyError: if `key` is not in the internal workspace and no `default`
                is given.

        """
        if recursive:
            obj = self._find_object(key)
        else:
            obj = self._objects.get(key, None)
        return obj if obj else default

    def __getitem__(self, key):
        """Get object from internal ROOT workspace.

        Arguments:
            key (str): Object identifier.

        Returns:
            object: Object in the workspace.

        Raises:
            KeyError: if `key` is not in the internal workspace.

        """
        return self._objects[key]

    def set(self, key, object_, overwrite=False):
        """Set an object in the internal ROOT workspace.

        Arguments:
            key (str): Object identifier.
            object_ (object): Object to store.
            overwrite (bool, optional): Replace the existing object?
                Defaults to False.

        Returns:
            object: The object.

        """
        if overwrite or key not in self._objects:
            self._objects[key] = object_
        return self[key]

    def __setitem__(self, key, object_):
        """Get object from internal ROOT workspace.

        Arguments:
            key (str): Object identifier.
            object_ (object): Object to store.

        """
        self._objects[key] = object_

    def __contains__(self, key):
        """Check if an object is in the internal ROOT workspace.

        Arguments:
            key (str): Object identifier.

        Returns:
            bool: Wether the object is in the workspace.

        """
        return key in self._objects

    def _create_parameter(self, parameter_name, parameter_value, external_vars=None):
        if parameter_name in self._objects:
            return self._objects[parameter_name]
        if isinstance(parameter_value, tuple):  # It's a parameter with a constraint
            parameter_value, constraint = parameter_value
        elif isinstance(parameter_value, ROOT.TObject):  # It's an already built parameter
            if parameter_value.getStringAttribute('tempName') == 'true':
                parameter_value.SetName(self.get_parameter_name(parameter_name))
                parameter_value.SetTitle(self.get_parameter_name(parameter_name))
                parameter_value.setStringAttribute('tempName', '')
            else:
                self._parameter_names[parameter_name] = parameter_value.GetName()
            constraint = None
        else:  # String specification
            parameter_value, constraint = configure_parameter(self.get_parameter_name(parameter_name),
                                                              self.get_parameter_name(parameter_name),
                                                              parameter_value,
                                                              external_vars)
        if constraint:
            self._constraints.add(constraint)
        return self.set(parameter_name,
                        execute_and_return_self(parameter_value,
                                                'setStringAttribute',
                                                'originalName',
                                                parameter_name))

    def get_parameter_name(self, param_id):
        """Get the name of the parameter according to the configuration.

        Defaults to the same name if no parameter naming has been given.

        """
        return self._parameter_names.get(param_id, param_id)

    def set_parameter_names(self, name_dict):
        """Set parameter name conversion.

        Arguments:
            name_dict (dict): (name -> new name) pairs.

        Returns:
            bool: True only if all requested renaming operations have been
                performed.

        Raises:
            KeyError: If some of the parameter names are unknown.

        """
        if not set(name_dict.keys()).issubset(set(self.PARAMETERS + ['Yield', 'Fraction'])):
            raise KeyError("Bad renaming scheme!")
        all_good = True
        logger.debug("Requesting a parameter name change -> %s", name_dict)
        for base_name, new_name in name_dict.items():
            if base_name in self._objects:
                if self._objects[base_name].getStringAttribute('shared') == 'true':
                    all_good = False
                    continue
                self._objects[base_name].SetName(new_name)
                self._objects[base_name].SetTitle(new_name)
            self._parameter_names[base_name] = new_name
        return all_good

    def _add_superscript(self, name, superscript, old_first=True):
        subscript_match = re.search(r'\^{(.*?)}', name)
        sub_func = lambda match, name=superscript: '^{{{},{}}}'.format(match.groups()[0], name) \
            if old_first \
            else lambda match, name=superscript: '^{{{},{}}}'.format(name, match.groups()[0])
        if subscript_match:
            new_name = re.sub(r'\^{(.*?)}',
                              sub_func,
                              name)
        else:
            new_name = '{}^{{{}}}'.format(name, superscript)
        return new_name

    def rename_children_parameters(self, naming_scheme=None):
        if not naming_scheme:
            naming_scheme = list(self._children.items())
            # TODO py23: reasonable performance loss from items?
            # naming_scheme = self._children.viewitems()
        for label, factory in list(naming_scheme):
            # Recursively rename children
            factory.rename_children_parameters(('{},{}'.format(label, child_name), child)
                                               for child_name, child in factory.get_children().items())
            parameters_to_set = {}
            for param_id in factory.PARAMETERS + ['Yield', 'Fraction']:
                parameters_to_set[param_id] = self._add_superscript(factory.get_parameter_name(param_id),
                                                                    label)
            factory.set_parameter_names(parameters_to_set)

    def get_pdf(self, name, title):
        """Get the physics PDF.

        Raises:
            NotImplementedError

        """
        if self.has_to_be_extended():
            raise ValueError("Requested non-extended PDF, "
                             "but the factory needs to be extended")
        pdf_name = 'pdf_{}'.format(name)
        return self.get(pdf_name) \
            if pdf_name in self \
            else self.set(pdf_name, self.get_unbound_pdf(name, title))

    def get_unbound_pdf(self, name, title):
        """Get the physics PDF.

        Raises:
            NotImplementedError

        """
        raise NotImplementedError()

    def get_extended_pdf(self, name, title, yield_val=None):
        """Get an extended physics PDF.

        Returns:
            `ROOT.RooExtendPdf`.

        Raises:
            ValueError: If the yield had not been configured previously

        """
        # Configure yield
        if not self.is_extended():
            if yield_val is None:
                raise ValueError("Yield value not given -> {}".format(self))
            self.set_yield_var(yield_val)
        elif yield_val is not None:
            logger.warning("Specified yield value but it's already defined. Ignoring.")
        # Avoid name clashes
        pdf_name = 'pdfext_{}'.format(name)
        return self.get(pdf_name) \
            if pdf_name in self \
            else self.set(pdf_name, self.get_unbound_extended_pdf(name, title))

    def get_unbound_extended_pdf(self, name, title):
        """Get an extedned physics PDF."""
        raise NotImplementedError()

    def is_extended(self):
        return 'Yield' in self

    def has_to_be_extended(self):
        raise NotImplementedError()

    def get_observables(self):
        """Get the physics observables.

        """
        return tuple((self.get(obs_id)
                      if obs_id in self
                      else self.set(obs_id, execute_and_return_self(ROOT.RooRealVar(obs_name, obs_title,
                                                                                    obs_min, obs_max,
                                                                                    unit),
                                                                    'setStringAttribute',
                                                                    'originalName',
                                                                    obs_id)))
                     for obs_id, (obs_name, obs_title, obs_min, obs_max, unit)
                     in self.OBSERVABLES.items())

    def set_observable(self, obs_id, obs=None, name=None, title=None, limits=None, units=None):
        """

        Note:
            If `obs` is given, the other parameters are ignored.

        """
        if obs_id not in self.OBSERVABLES:
            raise KeyError("Unknown observable -> {}".format(obs_id))
        new_config = list(self.OBSERVABLES[obs_id])
        if obs:
            self._objects[obs_id] = obs
            new_config = [obs.GetName(), obs.GetTitle(), obs.getMin(), obs.getMax(), obs.getUnit()]
        else:
            if name:
                new_config[0] = name
                if obs_id in self:
                    self._objects[obs_id].SetName(name)
            if title:
                new_config[1] = title
                if obs_id in self:
                    self._objects[obs_id].SetTitle(title)
            if limits:
                if len(limits) == 2:
                    min_, max_ = limits
                    range_name = ""
                elif len(limits) == 3:
                    range_name, min_, max_ = limits
                new_config[2] = min_
                new_config[3] = max_
                if obs_id in self:
                    self._objects[obs_id].setRange(range_name, min_, max_)
            if units:
                new_config[4] = units
                if obs_id in self:
                    self._objects[obs_id].setUnit(units)
        self.OBSERVABLES[obs_id] = tuple(new_config)

    def get_fit_parameters(self, extended=False):
        """Get the PDF fit parameters.

        Raises:
            NotImplementedError

        """
        raise NotImplementedError()

    def get_gen_parameters(self):
        """Get all the necessary generation parameters.

        Returns the fit parameters by default.

        Returns:
            tuple[`ROOT.RooRealVar`]

        """
        raise NotImplementedError()

    def get_yield_var(self):
        return self._objects.get('Yield', None)

    def set_yield_var(self, yield_):
        raise NotImplementedError()

    def get_category_var(self):
        return self._category

    def get_category_vars(self):
        if not self._category:
            return None
        if isinstance(self._category, ROOT.RooSuperCategory):
            cats = []
            cat_iter = self._category.serverIterator()
            while True:
                cat = cat_iter.Next()
                if not cat:
                    break
                if cat.GetName() not in self._objects:
                    cat = self.set(cat.GetName(), cat)
                cats.append(cat)
            return tuple(cats)
        else:
            return (self._category,)

    def is_simultaneous(self):
        return self._category is not None

    # pylint: disable=R0201
    def transform_dataset(self, dataset):
        """Transform dataset according to the factory configuration.

        Note:
            It's recommended to pass a copy since the dataset is modified
            in place.

        Arguments:
            dataset (pandas.DataFrame): Data frame to fold.

        Returns:
            `pandas.DataFrame`: Input dataset with the transformation applied.

        """
        return dataset


# Single model Factory
class PhysicsFactory(BaseFactory):
    """Physics analysis factory.

    Implements the basic skeleton for single models.

    """

    def __init__(self, config, parameters=None):
        super(PhysicsFactory, self).__init__(config, parameters)
        # Configure yields
        if 'yield' in parameters:
            self.set_yield_var(parameters['yield'])

    def get_unbound_pdf(self, name, title):
        """Get the physics PDF.

        Raises:
            NotImplementedError

        """
        raise NotImplementedError()

    def get_unbound_extended_pdf(self, name, title):
        """Get an extended physics PDF.

        Returns:
            `ROOT.RooExtendPdf`.

        Raises:
            ValueError: If the yield had not been configured previously

        """
        return ROOT.RooExtendPdf(name,
                                 title,
                                 self.get_pdf(name+'_{noext}', title+'_{noext}'),
                                 self._objects['Yield'])

    def has_to_be_extended(self):
        return False

    def get_fit_parameters(self, extended=False):
        """Get the PDF fit parameters.

        Returns:
            tuple[`ROOT.RooRealVar`]: Parameters as defined by the `PARAMETERS` attribute.

        """
        params = self.PARAMETERS[:]
        if extended and 'Yield' in self:
            params.append('Yield')
        return tuple(self.get(param_name) for param_name in params)

    def get_gen_parameters(self):
        """Get all the necessary generation parameters.

        Returns the fit parameters by default.

        Returns:
            tuple[`ROOT.RooRealVar`]

        """
        return self.get_fit_parameters()

    def set_yield_var(self, yield_):
        if 'Yield' not in self._objects:
            self._create_parameter('Yield', yield_)
        else:
            if isinstance(yield_, tuple):
                yield_ = yield_[0]
            if isinstance(self._objects['Yield'], ROOT.RooRealVar):
                if isinstance(yield_, ROOT.RooRealVar):
                    self._objects['Yield'].setVal(yield_.getVal())
                    self._objects['Yield'].SetName(yield_.GetName())
                    self._objects['Yield'].SetTitle(yield_.GetTitle())
                elif isinstance(yield_, (float, int)):
                    self._objects['Yield'].setVal(yield_)
            else:
                logger.warning("Trying to set a yield that cannot be overriden")


# Product Physics Factory
class ProductPhysicsFactory(BaseFactory):
    """RooProdPdf of different observables."""

    PARAMETERS = []  # No extra parameters here

    def __init__(self, factories, parameters=None):
        """Initialize.

        In this case, the children are a map of observable -> Factory.

        """
        super(ProductPhysicsFactory, self).__init__({}, parameters)
        # Set children
        self._children = factories
        # Configure yields
        if 'yield' in parameters:
            self.set_yield_var(parameters['yield'])

    def get_unbound_pdf(self, name, title):
        """Get unbound PDF."""
        pdfs = ROOT.RooArgList()
        for observable, factory in self._children.items():
            new_name = self._add_superscript(name, observable)
            pdfs.add(factory.get_pdf(new_name, new_name))
        return ROOT.RooProdPdf(name, title, pdfs)

    def get_unbound_extended_pdf(self, name, title, yield_val=None):
        """Get an extended physics PDF.

        Returns:
            `ROOT.RooExtendPdf`.

        Raises:
            ValueError: If the yield had not been configured previously

        """
        # Return the extended PDF
        return ROOT.RooExtendPdf(name,
                                 title,
                                 self.get_pdf(name+'_{noext}', title+'_{noext}'),
                                 self._objects['Yield'])

    def has_to_be_extended(self):
        return False

    def get_observables(self):
        """Get the physics observables.

        Returns:
            tuple: Observables in factory order.

        Raises:
            NotInitializedError: If `__call__` has not been called.

        """
        return tuple(obs
                     for factory in self._children.values()
                     for obs in factory.get_observables())

    def set_observable(self, obs_id, obs=None, name=None, title=None, limits=None, units=None):
        has_changed = False
        for child in self._children.values():
            try:
                child.set_observable(obs_id, obs, name, title, limits, units)
                has_changed = True
            except KeyError:
                pass
        if not has_changed:
            raise KeyError("Unknown observable -> {}".format(obs_id))

    def get_gen_parameters(self):
        """Get the PDF generation parameters.

        Returns:
            tuple: Generation parameters in factory order.

        Raises:
            NotInitializedError: If `__call__` has not been called.

        """
        return tuple(param
                     for factory in self._children.values()
                     for param in factory.get_gen_parameters())

    def get_fit_parameters(self, extended=False):
        """Get the PDF fit parameters.

        Returns:
            tuple: Fit parameters in factory order.

        Raises:
            NotInitializedError: If `__call__` has not been called.

        """
        return tuple(param
                     for factory in self._children.values()
                     for param in factory.get_fit_parameters(extended))

    def set_yield_var(self, yield_):
        constraint = None
        if isinstance(yield_, tuple):
            yield_, constraint = yield_
        if 'Yield' not in self._objects:
            self._objects['Yield'] = yield_
            if constraint:
                self._constraints.add(constraint)
        else:
            if isinstance(self._objects['Yield'], ROOT.RooRealVar):
                self._objects['Yield'].setVal(yield_.getVal())
                self._objects['Yield'].SetName(yield_.GetName())
                self._objects['Yield'].SetTitle(yield_.GetTitle())
            else:
                logger.warning("Trying to set a yield that cannot be overriden")

    def transform_dataset(self, dataset):
        """Transform dataset according to the factory configuration.

        The transformations of the children are applied in sequence.

        Arguments:
            dataset (pandas.DataFrame): Data frame to fold.

        Returns:
            `pandas.DataFrame`: Input dataset with the transformation applied.

        """
        for factory in self._children.values():
            dataset = factory.transform_dataset(dataset)
        return dataset


# Sum physics factory
class SumPhysicsFactory(BaseFactory):
    """RooProdPdf of different observables."""

    PARAMETERS = []  # No extra parameters here

    def __init__(self, factories, children_yields, parameters=None):
        """Initialize.

        In this case, the children are a map of PDF name -> Factory.

        Raises:
            ValueError: When the observables of the factories are incompatible.
            KeyError: On configuration error.

        """
        # Check observable compatibility
        if len({tuple([obs.GetName() for obs in factory.get_observables()])
                for factory in factories.values()}) != 1:
            raise ValueError("Incompatible observables")
        # Check children yields type
        if not isinstance(children_yields, OrderedDict):
            raise ValueError("children_yields must be an ordered dictionary")
        super(SumPhysicsFactory, self).__init__({}, parameters)
        # Set children
        self._children = factories
        # Set observables
        observables = {obs.getStringAttribute('originalName'): obs
                       for obs in list(self._children.values())[0].get_observables()}
        for obs_name, obs in observables.items():
            for child in list(self._children.values())[1:]:
                child.set_observable(obs_name, obs=obs)
        # Set yields
        yield_ = None
        if parameters and 'yield' in parameters:
            yield_, constraint = parameters.pop('yield')
        yield_values = [child_yield for child_yield, _ in children_yields.values()]
        if len(factories) == len(children_yields):  # Extended
            if yield_ is not None:
                raise KeyError("Specified yield on a sum of RooExtendPdf")
            self._objects['Yield'] = ROOT.RooAddition("Yield", "Yield", list_to_rooarglist(yield_values))
            self._constraints.update({constraint for _, constraint in children_yields.values()})
            for child_name, child in self._children.items():
                child.set_yield_var(children_yields[child_name])
        elif (len(factories) - len(children_yields)) == 1:
            # Check order is correct
            if list(self._children.keys())[-1] in children_yields.keys():
                logger.error("The last child should not be in `children_keys` to ensure consistency.")
                raise ValueError("Wrong PDF ordering")
            # Store the fractions and propagate
            for yield_val in yield_values:
                if yield_val.getVal() > 1:
                    raise ValueError("Specified a fraction larger than 1 -> {}".format(yield_val.GetName()))
                # Not very good heuristics
                if yield_val.getStringAttribute('shared') != 'true':
                    yield_val.SetName(yield_val.GetName().replace('Yield', 'Fraction'))
                    yield_val.SetTitle(yield_val.GetTitle().replace('Yield', 'Fraction'))
            self._objects['Fractions'] = yield_values
            for child_name, child in self._children.items():
                if child_name in children_yields:
                    child_yield, child_constraint = children_yields[child_name]
                    child['Fraction'] = child_yield
                    child._constraints.add(child_constraint)
                else:
                    # Need no rename because RooFracRemainder needs a RooArgSet and there will be clashes
                    # between vars named 'Fraction'. It's stupid, since the name is not used after.
                    for yield_num, yield_val in enumerate(yield_values):
                        yield_val.SetName('{}_{}'.format(yield_val.GetName(), yield_num))
                    child['Fraction'] = ROOT.RooFracRemainder("Fraction", "Fraction", list_to_rooargset(yield_values))
                    child._constraints.update({constraint
                                               for _, constraint in children_yields.values()
                                               if constraint})
                    # Put names back where they belong
                    for yield_num, yield_val in enumerate(yield_values):
                        yield_val.SetName('_'.join(yield_val.GetName().split('_')[:-1]))
            # Final rename
            if yield_ is not None:
                self.set_yield_var((yield_, constraint))
        else:
            raise KeyError("Badly specified yields/fractions")

    def get_unbound_pdf(self, name, title):
        if 'Fractions' not in self:
            logger.warning("Requested non-extended PDF on a RooAddPdf made of ExtendedPdf. "
                           "Returning an extended PDF")
            return self.get_extended_pdf(name, title)
        pdfs = ROOT.RooArgList()
        for child_name, child in self._children.items():
            new_name = self._add_superscript(name, child_name)
            pdfs.add(child.get_pdf(new_name, new_name))
        return ROOT.RooAddPdf(name, title,
                              pdfs,
                              list_to_rooarglist(self._objects['Fractions']))

    def get_unbound_extended_pdf(self, name, title):
        if 'Fractions' in self:
            # Create non-extended PDF and extend
            return ROOT.RooExtendPdf(name,
                                     title,
                                     self.get_pdf(name+'_{noext}', title+'_{noext}'),
                                     self._objects['Yield'])
        else:
            pdfs = ROOT.RooArgList()
            for child_name, child in self._children.items():
                new_name = self._add_superscript(name, child_name)
                pdfs.add(child.get_extended_pdf(new_name, new_name))
            return ROOT.RooAddPdf(name, title, pdfs)

    def has_to_be_extended(self):
        return 'Fractions' not in self

    def get_observables(self):
        """Get the physics observables.

        Returns:
            tuple: Observables in factory order.

        Raises:
            NotInitializedError: If `__call__` has not been called.

        """
        return list(self._children.values())[0].get_observables()

    def set_observable(self, obs_id, obs=None, name=None, title=None, limits=None, units=None):
        for child in self._children.values():
            child.set_observable(obs_id, obs, name, title, limits, units)

    def get_gen_parameters(self):
        """Get the PDF generation parameters.

        Returns:
            tuple: Generation parameters in factory order.

        Raises:
            NotInitializedError: If `__call__` has not been called.

        """
        return tuple(param
                     for factory in self._children.values()
                     for param in factory.get_gen_parameters())

    def get_fit_parameters(self, extended=False):
        """Get the PDF fit parameters.

        Returns:
            tuple: Fit parameters in factory order.

        Raises:
            NotInitializedError: If `__call__` has not been called.

        """
        return tuple(param
                     for factory in self._children.values()
                     for param in factory.get_fit_parameters(extended))

    def set_yield_var(self, yield_):
        if 'Fractions' not in self._objects:
            logger.warning("Trying to set the yield of an Extended RooAddPdf. Ignoring.")
        elif 'Yield' not in self._objects:
            yield_ = self._create_parameter('Yield', yield_)
            for child in self._children.values():
                if 'Yield' in child:
                    raise ValueError("Inconsistent state: trying to set the yield of an already configured Factory.")
                # Again, not very good heuristics
                child.set_yield_var(ROOT.RooProduct(child['Fraction'].GetName().replace('Fraction', 'Yield'),
                                                    child['Fraction'].GetTitle().replace('Fraction', 'Yield'),
                                                    list_to_rooarglist([yield_, child['Fraction']])))
        else:
            if isinstance(self._objects['Yield'], ROOT.RooRealVar):
                if isinstance(yield_, ROOT.RooRealVar):
                    self._objects['Yield'].setVal(yield_.getVal())
                    self._objects['Yield'].SetName(yield_.GetName())
                    self._objects['Yield'].SetTitle(yield_.GetTitle())
                elif isinstance(yield_, (float, int)):
                    self._objects['Yield'].setVal(yield_)
            else:
                logger.warning("Trying to set a yield that cannot be overriden")

    def transform_dataset(self, dataset):
        """Transform dataset according to the factory configuration.

        Since all PDFs of the addition are supposed to need the same transformation,
        the dataset is transformed according to the first one

        Arguments:
            dataset (pandas.DataFrame): Data frame to fold.

        Returns:
            `pandas.DataFrame`: Input dataset with the transformation applied.

        """
        return list(self._children.values())[0].transform_dataset(dataset)


# Sum physics factory
class SimultaneousPhysicsFactory(BaseFactory):
    """Simultaneous fit factory."""

    PARAMETERS = []

    def __init__(self, factories, category_var):
        """Initialize.

        The category var has the types already defined. `factories` keys are tuples
        in the categories (or a string if there's only one)

        """
        # Check observable compatibility
        super(SimultaneousPhysicsFactory, self).__init__({}, None)
        self._category = category_var
        self._children = {';'.join(label): factory
                          for label, factory in factories.items()}

    def get_unbound_pdf(self, name, title):
        sim_pdf = ROOT.RooSimultaneous(name, title, self._category)
        for category, child in self._children.items():
            new_name = self._add_superscript(name, category)
            sim_pdf.addPdf(child.get_pdf(new_name, new_name),
                           '{{{}}}'.format(category)
                           if category.count(';') > 0
                           else category)
        return sim_pdf

    def get_unbound_extended_pdf(self, name, title):
        sim_pdf = ROOT.RooSimultaneous(name, title, self._category)
        yields = ROOT.RooArgList()
        for category, child in self._children.items():
            new_name = self._add_superscript(name, category)
            sim_pdf.addPdf(child.get_extended_pdf(new_name, new_name),
                           '{{{}}}'.format(category)
                           if category.count(';') > 0
                           else category)
            yields.add(child.get_yield_var())
        self._objects['Yield'] = ROOT.RooAddition('Yield', 'Yield', yields)
        return sim_pdf

    def is_extended(self):
        children_are_extended = (child.is_extended()
                                 for child in self.get_children().values())
        if all(children_are_extended):
            return True
        elif any(children_are_extended):
            # Mix of children, a bit inconsistent
            raise ValueError("Inconsistent children state")
        else:
            return False

    def has_to_be_extended(self):
        return any(child.has_to_be_extended()
                   for child in self.get_children().values())

    def get_observables(self):
        """Get the physics observables.

        Returns:
            tuple: Observables in factory order.

        Raises:
            NotInitializedError: If `__call__` has not been called.

        """
        obs_list = OrderedDict()
        for child in list(self._children.values()):
            for child_obs in child.get_observables():
                if child_obs.GetName() not in self._objects:
                    obs_list[child_obs.GetName()] = self.set(child_obs.GetName(), child_obs)
                elif child_obs.GetName() not in obs_list:
                    obs_list[child_obs.GetName()] = self.get(child_obs.GetName())
        return tuple(obs_list.values())

    def set_observable(self, obs_id, obs=None, name=None, title=None, limits=None, units=None):
        has_changed = False
        for child in self._children.values():
            try:
                child.set_observable(obs_id, obs, name, title, limits, units)
                has_changed = True
            except KeyError:
                pass
        if not has_changed:
            raise KeyError("Unknown observable -> {}".format(obs_id))

    def get_gen_parameters(self):
        """Get the PDF generation parameters.

        Returns:
            tuple: Generation parameters in factory order.

        Raises:
            NotInitializedError: If `__call__` has not been called.

        """
        return tuple(param
                     for factory in self._children.values()
                     for param in factory.get_gen_parameters())

    def get_fit_parameters(self, extended=False):
        """Get the PDF fit parameters.

        Returns:
            tuple: Fit parameters in factory order.

        Raises:
            NotInitializedError: If `__call__` has not been called.

        """
        return tuple(param
                     for factory in list(self._children.values())
                     for param in factory.get_fit_parameters(extended))

    def transform_dataset(self, dataset):
        """Transform dataset according to the factory configuration.

        The category nane is used as column name to determine each of the
        samples to transform.

        Note:
            For the category, a column named after the category variable is searched
            for. If not found, the 'category' column is used.

        Arguments:
            dataset (pandas.DataFrame): Data frame to fold.

        Returns:
            `pandas.DataFrame`: Input dataset with the transformation applied.

        Raises:
            ValueError: When the dataset contains categories that have not been configured
                in the class.
            KeyError: If the category is not found in the dataset.

        """
        cat_var = self._category.GetName()
        if cat_var not in dataset.columns:
            cat_var = 'category'
            if cat_var not in dataset.columns:
<<<<<<< HEAD
                raise KeyError("Category var not found in dataset -> %s" % self._category.GetName())
        categories = list(dataset.groupby(cat_var).indices.keys())
=======
                raise KeyError("Category var not found in dataset -> {}".format(self._category.GetName()))
        categories = dataset.groupby(cat_var).indices.keys()
>>>>>>> a11112cf
        # A simple check
        if not set(categories).issubset(set(self._children.keys())):
            raise ValueError("Dataset contains categories not defined in the SimultaneousPhysicsFactory")
        for category in categories:
            dataset.loc[dataset[cat_var] == category] = self._children[category] \
                .transform_dataset(dataset[dataset[cat_var] == category].copy())
        return dataset


# EOF<|MERGE_RESOLUTION|>--- conflicted
+++ resolved
@@ -1017,13 +1017,8 @@
         if cat_var not in dataset.columns:
             cat_var = 'category'
             if cat_var not in dataset.columns:
-<<<<<<< HEAD
-                raise KeyError("Category var not found in dataset -> %s" % self._category.GetName())
+                raise KeyError("Category var not found in dataset -> {}".format(self._category.GetName()))
         categories = list(dataset.groupby(cat_var).indices.keys())
-=======
-                raise KeyError("Category var not found in dataset -> {}".format(self._category.GetName()))
-        categories = dataset.groupby(cat_var).indices.keys()
->>>>>>> a11112cf
         # A simple check
         if not set(categories).issubset(set(self._children.keys())):
             raise ValueError("Dataset contains categories not defined in the SimultaneousPhysicsFactory")
