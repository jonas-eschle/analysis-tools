--- conflicted
+++ resolved
@@ -304,7 +304,6 @@
                     sh_vars['parameters'].update(shared_vars['parameters'])
                 else:
                     sh_vars['parameters'] = shared_vars['parameters']
-<<<<<<< HEAD
                 new_factory = configure_factory(observable=pdf_obs, config=pdf_config,
                                                 shared_vars=sh_vars)
 
@@ -316,10 +315,6 @@
         raise RuntimeError()
 
     return new_factory
-=======
-                return configure_factory(observable=pdf_obs, config=pdf_config, shared_vars=sh_vars)
-    raise RuntimeError()
->>>>>>> 7763825d
 
 
 # EOF