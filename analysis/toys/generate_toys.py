#!/usr/bin/env python
# -*- coding: utf-8 -*-
# =============================================================================
# @file   generate_toys.py
# @author Albert Puig (albert.puig@cern.ch)
# @date   11.01.2017
# =============================================================================
"""Toy generation."""

import argparse

import numpy as np
import pandas as pd
import ROOT

from analysis.physics import configure_model
from analysis.physics.factory import SumPhysicsFactory, SimultaneousPhysicsFactory
from analysis.utils.root import destruct_object, list_to_rooargset
from analysis.utils.config import load_config, ConfigError
from analysis.utils.logging_color import get_logger
from analysis.utils.paths import get_toy_path, work_on_file
from analysis.data.converters import pandas_from_dataset
from analysis.data.hdf import modify_hdf
from analysis.batch import get_job_id


logger = get_logger('analysis.toys.generate')


def generate(physics_factory, n_events):
    """Perform generation of toys.

    Note:
        If the factory is simultaneous, events are generated in steps.
        For that reason, the configuration for 'gen/nevents' must be a dictionary
        of {label -> nevents} keys.

    Arguments:
        physics_factory (`analysis.physics.PhysicsFactory`): Physics factory object to get
            observables, parameters and PDFs from.
        n_events (dict, int): Number of events to generate.

    Return:
        `pandas.DataFrame`: Generated events.

    Raise:
        ValueError: If the number of events to generate is not properly specified.
        KeyError: If an unknown simultaneous category label is requested.

    """
    def generate_events(gen_pdf, obs_set, n_events):
        """Generate events according to the given PDF.

        Result is converted to a pandas data frame.

        Arguments:
            gen_pdf (`ROOT.RooAbsPdf`): PDF to use for generation.
            obs_set (`ROOT.RooArgSet`): Observables to generate.
            n_events (int): Number of events to generate.

        Return:
            `pandas.DataFrame`: Generated events.

        """
        data = gen_pdf.generate(obs_set, n_events)
        dataframe = pandas_from_dataset(data)
        destruct_object(data)
        return dataframe

    observables = list_to_rooargset(physics_factory.get_observables())
    if physics_factory.is_simultaneous():
        if not isinstance(n_events, dict):
            raise ValueError("Generation of a simultaneous requires a dictionary for the number of events.")
        output_dataset = None
        for label, n_events_label in n_events.items():
            label_factory = physics_factory.get_children().get(label)
            if not label_factory:
                raise KeyError("Unknown label -> {}".format(label))
            label_df = generate_events(label_factory.get_pdf("GenPdf_{}".format(label),
                                                             "GenPdf_{}".format(label)),
                                       observables,
                                       n_events_label).assign(category=label)
            if output_dataset is None:
                output_dataset = label_df
            else:
                output_dataset = output_dataset.append(label_df)
        return output_dataset
    else:
        if not isinstance(n_events, int):
            raise ValueError("Number of events to generate is not an integer")
        return generate_events(physics_factory.get_pdf("GenPdf", "GenPdf"),
                               observables,
                               n_events)


def run(config_files, link_from):
    """Run the script.

    Arguments:
        config_files (list[str]): Path to the configuration files.
        link_from (str): Path to link the results from.

    Raise:
        KeyError: If some configuration data are missing.
        OSError: If there either the configuration file does not exist or if
            there is a problem preparing the output path.
        ValueError: If there is any problem in configuring the PDF factories.
        RuntimeError: If there is a problem during the generation.

    """
    # Configure
    try:
        config = load_config(*config_files,
                             validate=['gen/nevents',
                                       'name',
                                       'gen-model'])
    except OSError:
        raise OSError("Cannot load configuration files: {}"
                      .format(config_files))
    except ConfigError as error:
        if 'gen/nevents' in error.missing_keys:
            logger.error("Number of events not specified")
        if 'name' in error.missing_keys:
            logger.error("No name was specified in the config file!")
        if 'gen-model' in error.missing_keys:
            logger.error("No generation model were specified in the config file!")
        raise KeyError("ConfigError raised -> {}".format(error.missing_keys))
    except KeyError as error:
        logger.error("YAML parsing error -> %s", error)
        raise
    # Ignore renaming
    logger.info("Generating %s events", config['gen']['nevents'])
    logger.info("Generation job name: %s", config['name'])
    if link_from:
        config['link-from'] = link_from
    if 'link-from' in config:
        logger.info("Linking toy data from %s", config['link-from'])
    else:
        logger.debug("No linking specified")
    # Set seed
    job_id = get_job_id()
    if job_id:
        seed = int(job_id.split('.')[0])
    else:
        import random
        job_id = 'local'
        seed = random.randint(0, 100000)
    np.random.seed(seed=seed)
    ROOT.RooRandom.randomGenerator().SetSeed(seed)
    # Generate
    try:
        physics = configure_model(config['gen-model'])
    except KeyError as error:
        logger.error("Cannot find physics factory")
        raise ValueError('{}'.format(error))
    except ValueError:
        logger.error("Problem dealing with shared parameters")
        raise
    if isinstance(physics, (SumPhysicsFactory, SimultaneousPhysicsFactory)):
        logger.warning("Generating a RooAddPdf or a RooSimultaneous: "
                       "yields will be generated at a fixed value")
    try:
        dataset = generate(physics, config['gen'].get('nevents-per-job', config['gen']['nevents']))
    except ValueError as error:
        logger.exception("Exception on generation")
        raise RuntimeError(str(error))
    # Get toy information
    toy_info = {var.GetName(): [var.getVal()]
                for var in physics.get_gen_parameters()}
    n_evts = sum(config['gen']['nevents'].values()) \
        if isinstance(config['gen']['nevents'], dict) \
        else config['gen']['nevents']
    toy_info.update({'seed': [seed],
                     'jobid': [job_id],
                     'nevents': n_evts})
    try:
        # Save
        with work_on_file(config['name'],
<<<<<<< HEAD
                          config.get('link-from'),
                          get_toy_path) as toy_file:
=======
                          path_func=get_toy_path,
                          link_from=config.get('link-from', None)) as toy_file:
>>>>>>> 05ce22bb
            with modify_hdf(toy_file) as hdf_file:
                hdf_file.append('data', dataset.assign(jobid=job_id))
                hdf_file.append('toy_info', pd.DataFrame(toy_info))
        # Say something
        logger.info("Written output to %s", toy_file)
        if 'link-from' in config:
            logger.info("Linked to %s", config['link-from'])
    except OSError, excp:
        logger.error(str(excp))
        raise
    except ValueError as error:
        logger.exception("Exception on dataset saving")
        raise RuntimeError(str(error))


def main():
    """Toy generation application.

    Parses the command line and runs the toys, catching intermediate
    errors and transforming them to status codes.

    Status codes:
        0: All good.
        1: Error in the configuration files.
        2: Files missing (configuration or toys).
        3: Error configuring physics factories.
        4: Error in the event generation.
        128: Uncaught error. An exception is logged.

    """
    parser = argparse.ArgumentParser()
    parser.add_argument('--link-from',
                        action='store', type=str, default='',
                        help="Folder to actually store the toy files")
    parser.add_argument('config',
                        action='store', type=str, nargs='+',
                        help="Configuration files")
    args = parser.parse_args()
    try:
        run(args.config, args.link_from)
        exit_status = 0
    except KeyError:
        exit_status = 1
        logger.exception("Bad configuration given")
    except OSError, error:
        exit_status = 2
        logger.error(str(error))
    except ValueError:
        exit_status = 3
        logger.error("Problem configuring physics factories")
    except RuntimeError as error:
        exit_status = 4
        logger.error("Error in generating events")
    # pylint: disable=W0703
    except Exception as error:
        exit_status = 128
        logger.exception('Uncaught exception -> %s', repr(error))
    finally:
        parser.exit(exit_status)


if __name__ == "__main__":
    main()

# EOF<|MERGE_RESOLUTION|>--- conflicted
+++ resolved
@@ -176,13 +176,8 @@
     try:
         # Save
         with work_on_file(config['name'],
-<<<<<<< HEAD
-                          config.get('link-from'),
-                          get_toy_path) as toy_file:
-=======
                           path_func=get_toy_path,
-                          link_from=config.get('link-from', None)) as toy_file:
->>>>>>> 05ce22bb
+                          link_from=config.get('link-from')) as toy_file:
             with modify_hdf(toy_file) as hdf_file:
                 hdf_file.append('data', dataset.assign(jobid=job_id))
                 hdf_file.append('toy_info', pd.DataFrame(toy_info))
