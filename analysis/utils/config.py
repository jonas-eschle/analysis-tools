#!/usr/bin/env python
# -*- coding: utf-8 -*-
# =============================================================================
# @file   config.py
# @author Albert Puig (albert.puig@cern.ch)
# @date   13.01.2017
# =============================================================================
"""Configuration files."""
from __future__ import print_function, division, absolute_import

import os
import random
import string

from collections import OrderedDict, defaultdict

import yaml
import yamlordereddictloader

from analysis.utils.logging_color import get_logger


logger = get_logger('analysis.utils.config')


def load_config(*file_names, **options):
    """Load configuration from YAML files.

    If more than one is specified, they are loaded in the order given
    in the function call. Therefore, the latter will override the former
    if key overlap exists.
    Currently supported options are:
        - `root` (str), which determines the node that is considered as root.
        - `validate` (iterable), which holds keys to check. If one of these
            keys is not present, `config.ConfigError` is raised.

    Arguments:
        *file_names (list[str]): Files to load.
        **options (dict): Configuration options. See above for supported
            options.

    Returns:
        dict: Configuration.

    Raises:
        OSError: If some file does not exist.
        ConfigError: If key loading or validation fail.

    """
    unfolded_data = []
    for file_name in file_names:
        if not os.path.exists(file_name):
            raise OSError("Cannot find config file -> {}".format(file_name))
        try:
            with open(file_name) as input_obj:
                unfolded_data.extend(unfold_config(yaml.load(input_obj,
                                                             Loader=yamlordereddictloader.Loader)))
        except yaml.parser.ParserError as error:
            raise KeyError(str(error))
    data = fold_config(unfolded_data, OrderedDict)
    logger.debug('Loaded configuration -> %s', data)
    if 'root' in options:
        data_root = options['root']
        if data_root not in data:
            raise ConfigError("Root node not found in dataset -> {}".format(**data_root))
        data = data[data_root]
    if 'validate' in options:
        missing_keys = []
        data_keys = ['/'.join(key.split('/')[:entry_num+1])
                     for key, _ in unfolded_data
                     for entry_num in range(len(key.split('/')))]
        logger.debug("Validating against the following keys -> %s",
                     ', '.join(data_keys))
        for key in options['validate']:
            if key not in data_keys:
                missing_keys.append(key)
        if missing_keys:
            raise ConfigError("Failed validation: {} are missing".format(','.join(missing_keys)),
                              missing_keys)
    return data


def write_config(config, file_name):
    """Write configuration to file.

    Arguments:
        config (dict): Configuration file.
        file_name (str): Output file.

    """
    def represent_ordereddict(self, mapping, flow_style=None):
        """Dump an OrderedDict in YAML in the proper order.

        Modified from `yaml.representer.represent_mapping`.

        """
        tag = u'tag:yaml.org,2002:map'
        value = []
        node = yaml.representer.MappingNode(tag, value, flow_style=flow_style)
        if self.alias_key is not None:
            self.represented_objects[self.alias_key] = node
        best_style = True
        mapping = list(mapping.items())
        for item_key, item_value in mapping:
            node_key = self.represent_data(item_key)
            node_value = self.represent_data(item_value)
            if not (isinstance(node_key, yaml.representer.ScalarNode) and not node_key.style):
                best_style = False
            if not (isinstance(node_value, yaml.representer.ScalarNode) and not node_value.style):
                best_style = False
            value.append((node_key, node_value))
        if flow_style is None:
            if self.default_flow_style is not None:
                node.flow_style = self.default_flow_style
            else:
                node.flow_style = best_style
        return node

    # Configure Dumper
    yaml.add_representer(OrderedDict, represent_ordereddict)
    # Dump
    with open(file_name, 'w') as output_file:
        yaml.dump(config,
                  output_file,
                  default_flow_style=False,
                  allow_unicode=True,
                  indent=4)


def compare_configs(config1, config2):
    """Compare two configuration files.

    Arguments:
        config1 (dict): First configuration.
        config2 (dict): Second configuration

    Returns:
        set: Keys that are different between the two configs,
            taking into account the values and the fact they are
            present in only one or the other.

    """
    return {key for key, _
            in set.symmetric_difference(set(unfold_config(config1)),
                                        set(unfold_config(config2)))}


# Helpers
def unfold_config(dictionary):
    """Convert a dictionary to a list of key, value pairs.

    Unfolding is done a la viewitems, but recursively.

    Arguments:
        dictionary (dict): Dictionary to update.

    Returns:
        set: Unfolded dictionary.

    """
    output_list = []
    for key, val in dictionary.items():
        # TODO py23: viewitems vs items py2, performance?
        # for key, val in dictionary.viewitems():
        if isinstance(val, dict):
            for sub_key, sub_val in unfold_config(val):
                # convert non-hashable values to hashable (approximately)
                if isinstance(sub_val, list):
                    sub_val = tuple(sub_val)
                output_list.append(('{}/{}'.format(key, sub_key), sub_val))
        else:
            output_list.append((key, val))
    return output_list


def fold_config(unfolded_data, dict_class=dict):
    """Convert an unfolded dictionary (a la viewitems) back to a dictionary.

    Tuples are converted to lists. This reflects the inverted behaviour
    to :py:func:`unfold_config`.

    Note:
        If a key is specified more than once, the latest value is taken.

    Arguments:
        unfolded_data (iterable): Data to fold
        dict_class (class): Dictionary-like class used to fold the configuration.

    Returns:
        dict: Folded configuration.

    """
    output_dict = dict_class()
    for key, value in unfolded_data:
        # convert tuples back to list
        if isinstance(value, tuple):
            value = list(value)
        current_level = output_dict
        for sub_key in key.split('/'):
            previous_level = current_level
            if sub_key not in current_level:
                current_level[sub_key] = dict_class()
            current_level = current_level[sub_key]
        # pylint: disable=W0631
        previous_level[sub_key] = value
    return output_dict


# Interpretation
def configure_parameter(name, title, parameter_config, external_vars=None):
    """Configure a parameter according to a configuration string.

    The configuration string consists in two parts. The first one
    consists in a letter that indicates the "action" to apply on the parameter,
    followed by the configuration of that action. There are several possibilities:
        * 'VAR' (or nothing) is used for parameters without constraints. If one configuration
        element is given, the parameter doesn't have limits. If three are given, the last two
        specify the low and upper limits. Parameter is set to not constant.
        * 'CONST' indicates a constant parameter. The following argument indicates
        at which value to fix it.
        * 'GAUSS' is used for a Gaussian-constrained parameter. The arguments of that
        Gaussian, ie, its mean and sigma, have to be given after the letter.
        * 'SHIFT' is used to perform a constant shift to a variable. The first value must be a
            shared variable, the second can be a number or a shared variable.
        * 'SCALE' is used to perform a constant scaling to a variable. The first value must be a
            shared variable, the second can be a number or a shared variable.
        * 'BLIND' covers the actual parameter by altering its value in an unknown way. The first
          value must be a shared variable whereas the following are a string and two floats.
          They represent a randomization string, a mean and a width (both used for the
          randomization of the value as well).

    In addition, wherever a variable value is expected one can use a 'fit_name:var_name' specification to
    load the value from a fit result. In the case of 'GAUSS', if no sigma is given, the Hesse error
    of the fit is taken as width of the Gaussian.

    Arguments:
        name (str): Name of the parameter.
        title (str): Title of the parameter.
        parameter_config (str): Parameter configuration.

    Returns:
        tuple (ROOT.RooRealVar, ROOT.RooGaussian): Parameter and external constraint
            to apply to it (if requested by the configuration). If no constraint has been
            required, None is returned.

    Raises:
        KeyError: If the specified action is unknown.
        ValueError: If the action is badly configured.

    """
    import ROOT

    if external_vars is None:
        external_vars = {}
    constraint = None
    # Do something with it
    action_params = str(parameter_config).split()
    action = 'VAR' if not action_params[0].isalpha() else action_params.pop(0).upper()
    if action in ('VAR', 'CONST', 'GAUSS'):
        # Take numerical value or load from file
        value_error = None
        if ':' in action_params[0]:  # We want to load a fit result
            from analysis.fit.result import FitResult
            fit_name, var_name = action_params[0].split(':')
            result = FitResult().from_yaml_file(fit_name)
            try:
                value, value_error, _, _ = result.get_fit_parameter(var_name)
            except KeyError:
                value = result.get_const_parameter(var_name)
        else:
            try:
                value = float(action_params[0])
            except ValueError:

                print("error, action params[0]", action_params[0])

        parameter = ROOT.RooRealVar(name, title, value)
        if action == 'VAR':  # Free parameter, we specify its initial value
            parameter.setConstant(False)
            if len(action_params) > 1:
                try:
                    _, min_val, max_val = action_params
                except ValueError:
                    raise ValueError("Wrongly specified var (need to give 1 or 3 arguments) "
                                     "-> {}".format(action_params))
                parameter.setMin(float(min_val))
                parameter.setMax(float(max_val))
                parameter.setConstant(False)
        elif action == 'CONST':  # Fixed parameter
            parameter.setConstant(True)
        elif action == 'GAUSS':  # Gaussian constraint
            try:
                if len(action_params) == 1 and value_error is None:
                    raise ValueError
                elif len(action_params) == 2:
                    value_error = float(action_params[1])
                else:
                    raise ValueError
            except ValueError:
                raise ValueError("Wrongly specified Gaussian constraint -> {}".format(action_params))
            constraint = ROOT.RooGaussian(name + 'Constraint',
                                          name + 'Constraint',
                                          parameter,
                                          ROOT.RooFit.RooConst(value),
                                          ROOT.RooFit.RooConst(value_error))
            parameter.setConstant(False)
    elif action in ('SHIFT', 'SCALE', 'BLIND'):
        # SHIFT @var val
        try:
            if action == 'BLIND':
                ref_var, blind_str, blind_central, blind_sigma = action_params
                second_var = ''
            else:
                ref_var, second_var = action_params
        except ValueError:
            raise ValueError("Wrong number of arguments for {} -> {}".format(action, action_params))
        try:
            if ref_var.startswith('@'):
                ref_var = ref_var[1:]
            else:
                raise ValueError("The first value for a {} must be a reference.".format(action))
            ref_var, constraint = external_vars[ref_var]
            if second_var.startswith('@'):
                second_var = second_var[1:]
                second_var, const = external_vars[second_var]
                if not constraint:
                    constraint = const
                else:
                    raise NotImplementedError("Two constrained variables in SHIFT or SCALE are not allowed")
            elif ':' in second_var:
                from analysis.fit.result import FitResult
                fit_name, var_name = second_var.split(':')
                result = FitResult().from_yaml_file(fit_name)
                try:
                    value = result.get_fit_parameter(var_name)[0]
                except KeyError:
                    value = result.get_const_parameter(var_name)
                second_var = ROOT.RooFit.RooConst(value)
            else:
<<<<<<< HEAD
                second_var = ROOT.RooFit.RooConst(float(second_var))
        except KeyError as error:
=======
                if action in ('SHIFT', 'SCALE'):
                    second_var = ROOT.RooFit.RooConst(float(second_var))
        except KeyError, error:
>>>>>>> bfad7ebb
            raise ValueError("Missing parameter definition -> {}".format(error))
        if action == 'SHIFT':
            parameter = ROOT.RooAddition(name, title, ROOT.RooArgList(ref_var, second_var))
        elif action == 'SCALE':
            parameter = ROOT.RooProduct(name, title, ROOT.RooArgList(ref_var, second_var))
        elif action == 'BLIND':
            parameter = ROOT.RooUnblindPrecision(name + "_blind", title + "_blind", blind_str,
                                                 float(blind_central), float(blind_sigma), ref_var)
    else:
        raise KeyError('Unknown action -> {}'.format(action))
    return parameter, constraint


def get_shared_vars(config, external_vars=None):
    """Configure shared variables for a given configuration.

    Shared variables are marked with the @-sign and configured with a string such as:

        @id/name/title/config

    where config follows the conventions of `configure_parameter`. In further occurences,
    `@id` is enough.

    Arguments:
        config (OrderedDict): Variable configuration from which to extract the
            shared variables.
        external_vars (dict, optional): Externally defined variables, which take precedence
            over the configuration. Defaults to None.

    Returns:
        dict: Shared parameters build in the same parameter hierachy as the model they
            are included in.

    Raises:
        ValueError: If one of the parameters is badly configured.
        KeyError: If a parameter is refered to but never configured.

    """
    # Create shared vars
    parameter_configs = OrderedDict((config_element, config_value)
                                    for config_element, config_value in unfold_config(config)
                                    if isinstance(config_value, str) and '@' in config_value)
    # First build the shared var
    refs = {} if not external_vars else external_vars
    # Build shared parameters
    for config_element, config_value in parameter_configs.items():
        if not config_value.startswith('@'):
            continue
        split_element = config_value[1:].split('/')
        if len(split_element) == 4:
            ref_name, var_name, var_title, var_config = split_element
            if ref_name in refs:
                raise ValueError("Shared parameter defined twice -> {}".format(ref_name))
            var, constraint = configure_parameter(var_name, var_title, var_config, refs)
            var.setStringAttribute('shared', 'true')
            refs[ref_name] = (var, constraint)
        elif len(split_element) == 1:
            pass
        else:
            raise ValueError("Badly configured shared parameter -> {}: {}".format(config_element,
                                                                                  config_value))
    # Now replace the refs by the shared variables in a recursive defaultdict
    recurse_dict = lambda: defaultdict(recurse_dict)
    new_config = []
    for config_element, ref_val in parameter_configs.items():
        if ref_val.startswith('@'):
            new_config.append((config_element,
                               refs[ref_val.split('/')[0][1:]]))
        else:  # Composite parameter definition, such as SHIFT
            var_name = ''.join(random.choice(string.ascii_uppercase + string.digits) for _ in range(15))
            var, constraint = configure_parameter(var_name, var_name, ref_val, refs)
            var.setStringAttribute('tempName', 'true')
            new_config.append((config_element, (var, constraint)))
    return fold_config(new_config, recurse_dict)


# Exceptions
class ConfigError(Exception):
    """Error in loading configuration file."""
    def __init__(self, message, missing_keys=None):
        self.missing_keys = missing_keys if missing_keys else []
        super(ConfigError, self).__init__(message)

# EOF<|MERGE_RESOLUTION|>--- conflicted
+++ resolved
@@ -6,7 +6,6 @@
 # @date   13.01.2017
 # =============================================================================
 """Configuration files."""
-from __future__ import print_function, division, absolute_import
 
 import os
 import random
@@ -31,7 +30,7 @@
     if key overlap exists.
     Currently supported options are:
         - `root` (str), which determines the node that is considered as root.
-        - `validate` (iterable), which holds keys to check. If one of these
+        - `validate` (list), which gets a list of keys to check. If one of these
             keys is not present, `config.ConfigError` is raised.
 
     Arguments:
@@ -100,7 +99,7 @@
         if self.alias_key is not None:
             self.represented_objects[self.alias_key] = node
         best_style = True
-        mapping = list(mapping.items())
+        mapping = mapping.items()
         for item_key, item_value in mapping:
             node_key = self.represent_data(item_key)
             node_value = self.represent_data(item_value)
@@ -159,9 +158,7 @@
 
     """
     output_list = []
-    for key, val in dictionary.items():
-        # TODO py23: viewitems vs items py2, performance?
-        # for key, val in dictionary.viewitems():
+    for key, val in dictionary.viewitems():
         if isinstance(val, dict):
             for sub_key, sub_val in unfold_config(val):
                 # convert non-hashable values to hashable (approximately)
@@ -224,10 +221,6 @@
             shared variable, the second can be a number or a shared variable.
         * 'SCALE' is used to perform a constant scaling to a variable. The first value must be a
             shared variable, the second can be a number or a shared variable.
-        * 'BLIND' covers the actual parameter by altering its value in an unknown way. The first
-          value must be a shared variable whereas the following are a string and two floats.
-          They represent a randomization string, a mean and a width (both used for the
-          randomization of the value as well).
 
     In addition, wherever a variable value is expected one can use a 'fit_name:var_name' specification to
     load the value from a fit result. In the case of 'GAUSS', if no sigma is given, the Hesse error
@@ -304,14 +297,10 @@
                                           ROOT.RooFit.RooConst(value),
                                           ROOT.RooFit.RooConst(value_error))
             parameter.setConstant(False)
-    elif action in ('SHIFT', 'SCALE', 'BLIND'):
+    elif action in ('SHIFT', 'SCALE'):
         # SHIFT @var val
         try:
-            if action == 'BLIND':
-                ref_var, blind_str, blind_central, blind_sigma = action_params
-                second_var = ''
-            else:
-                ref_var, second_var = action_params
+            ref_var, second_var = action_params
         except ValueError:
             raise ValueError("Wrong number of arguments for {} -> {}".format(action, action_params))
         try:
@@ -326,7 +315,7 @@
                 if not constraint:
                     constraint = const
                 else:
-                    raise NotImplementedError("Two constrained variables in SHIFT or SCALE are not allowed")
+                    raise NotImplementedError("Two constrained variables in SHIFT or SCALED are not allowed")
             elif ':' in second_var:
                 from analysis.fit.result import FitResult
                 fit_name, var_name = second_var.split(':')
@@ -337,22 +326,14 @@
                     value = result.get_const_parameter(var_name)
                 second_var = ROOT.RooFit.RooConst(value)
             else:
-<<<<<<< HEAD
-                second_var = ROOT.RooFit.RooConst(float(second_var))
-        except KeyError as error:
-=======
                 if action in ('SHIFT', 'SCALE'):
                     second_var = ROOT.RooFit.RooConst(float(second_var))
-        except KeyError, error:
->>>>>>> bfad7ebb
+        except KeyError as error:
             raise ValueError("Missing parameter definition -> {}".format(error))
         if action == 'SHIFT':
             parameter = ROOT.RooAddition(name, title, ROOT.RooArgList(ref_var, second_var))
         elif action == 'SCALE':
             parameter = ROOT.RooProduct(name, title, ROOT.RooArgList(ref_var, second_var))
-        elif action == 'BLIND':
-            parameter = ROOT.RooUnblindPrecision(name + "_blind", title + "_blind", blind_str,
-                                                 float(blind_central), float(blind_sigma), ref_var)
     else:
         raise KeyError('Unknown action -> {}'.format(action))
     return parameter, constraint
