#!/usr/bin/env python
# -*- coding: utf-8 -*-
# =============================================================================
# @file   batch_system.py
# @author Albert Puig (albert.puig@cern.ch)
# @date   31.05.2017
# =============================================================================
"""Implementation of different batch systems."""

import os
import subprocess
from collections import OrderedDict

from analysis.utils.logging_color import get_logger


logger = get_logger('analysis.batch.batch_system')


def which(program):
    """Check the location of the given command.

    Arguments:
        program (str): Command to check.

    Returns:
        str: Path of the program. Returns None if it cannot be found.

    """
    def is_exe(fpath):
        """Check if path is executable."""
        return os.path.isfile(fpath) and os.access(fpath, os.X_OK)

    if os.path.split(program)[0]:
        if is_exe(program):
            return program
    else:
        for path in os.environ["PATH"].split(os.pathsep):
            path = path.strip('"')
            exe_file = os.path.join(path, program)
            if is_exe(exe_file):
                return exe_file
    return None


class BatchSystem(object):
    """Batch System base class."""

    SUBMIT_COMMAND = None
    DEFAULT_SCRIPT = """#!{shell}
#####################################
{header}
#####################################
echo "------------------------------------------------------------------------"
echo "Job started on" `date`
echo "------------------------------------------------------------------------"
if [ -f $HOME/.localrc ]; then
  source $HOME/.localrc
fi
cd {workdir}
echo $PWD
{script}
echo "------------------------------------------------------------------------"
echo "Job ended on" `date`
echo "------------------------------------------------------------------------"
"""
    DIRECTIVES = {}
    JOBID_FORMAT = ''
    JOBID_VARIABLE = ''

    def __init__(self):
        """Check that it has been properly subclassed."""
        assert self.SUBMIT_COMMAND
        assert self.DIRECTIVES
        assert self.JOBID_FORMAT
        assert self.JOBID_VARIABLE

    def is_available(self):
        """Check if the bacth system is available.

        Returns:
            bool: If the batch system is available.

        """
        return which(self.SUBMIT_COMMAND) is not None

    def submit_job(self, job_name, script, log_file, extra_config=None, **batch_config):
        """Submit a job to the batch system.

        Arguments:
            job_name (str): Job name.
            script (str): Commands to run.
            script_args (list): List of arguments passed to the script.
            log_file (str): Logfile location.
            extra_config (dict, optional): Extra configuration for 'script'. Defaults
                to `None`.
            **batch_config (dict): Configuration of the batch system.

        Returns:
            str: Job ID

        """
<<<<<<< HEAD
        cmd = 'python %s' % cmd_script
        cmd += ' %s' % (' '.join(script_args))
        # Format log file names
        err_file = batch_config.pop('errfile', log_file)  # DEFAULT
=======
        err_file = batch_config.pop('errfile', log_file)
>>>>>>> f5b33f0c
        log_file, ext = os.path.splitext(log_file)
        log_file = '%s%s%s' % (log_file, self.JOBID_FORMAT, ext)
        err_file, ext = os.path.splitext(err_file)
        err_file = '%s%s%s' % (err_file, self.JOBID_FORMAT, ext)
        # Build header
        header = [self.DIRECTIVES['job-name'] % job_name,
                  self.DIRECTIVES['logfile'] % log_file,
                  self.DIRECTIVES['errfile'] % err_file,
<<<<<<< HEAD
                  self.DIRECTIVES['runtime'] % batch_config.pop('runtime', '02:00:00')]  # DEFAULT
=======
                  self.DIRECTIVES['runtime'] % batch_config.pop('runtime', '01:00:00')]
>>>>>>> f5b33f0c
        if log_file == err_file:
            header.append(self.DIRECTIVES['mergelogs'])
        for batch_option, batch_value in batch_config.items():
            directive = self.DIRECTIVES.get(batch_option)
            if directive is None:
                logger.warning("Ignoring directive %s -> %s", batch_option, batch_value)
                continue
            header.append(directive % batch_value)
<<<<<<< HEAD
        script = self.SCRIPT.format(workdir=os.getcwd(),
                                    script=cmd,
                                    header='\n'.join(header),
                                    shell=batch_config.pop('shell', '/bin/bash'))  # DEFAULT
=======
        script_config = extra_config if extra_config is not None else {}
        script_config['workdir'] = script_config.get('workdir', os.getcwd())
        script_config['header'] = '\n'.join(header)
        script_config['shell'] = batch_config.pop('shell', '/bin/bash')
        script_config['jobid_var'] = self.JOBID_VARIABLE
>>>>>>> f5b33f0c
        # Submit using stdin
        logger.debug('Submitting job')
        proc = subprocess.Popen(self.SUBMIT_COMMAND,
                                stdout=subprocess.PIPE,
                                stdin=subprocess.PIPE)
        return proc.communicate(input=script.format(**script_config))[0].rstrip('\n')

    # pylint: disable=too-many-arguments
    def submit_script(self, job_name, cmd_script, script_args,
                      log_file, executable='python', **batch_config):
        """Submit a job to the batch system.

        The submission script is input as stdin.

        Arguments:
            job_name (str): Job name.
            cmd_script (str): Script to run.
            script_args (list): List of arguments passed to the script.
            log_file (str): Logfile location.
            executable (str, optional): Command to execute the script. Defaults to 'python'.
            **batch_config (dict): Configuration of the batch system.

        Returns:
            str: JobID.

        """
        cmd = '%s %s %s' % (executable + ' ' if executable else './',
                            cmd_script,
                            ' '.join(script_args))
        return self.submit_job(job_name, self.DEFAULT_SCRIPT, log_file, extra_config={'script': cmd}, **batch_config)

    def get_job_id(self):
<<<<<<< HEAD
        return os.environ.get(self.JOBID_VARIABLE)
=======
        """Get the Job ID.

        Only works if we are in the batch system.

        Returns:
            str: Job ID.

        """
        return os.environ.get(self.JOBID_VARIABLE, None)
>>>>>>> f5b33f0c


class Torque(BatchSystem):
    """Implement the Torque/PBS batch system."""

    SUBMIT_COMMAND = 'qsub'
    DIRECTIVES = {'job-name': '#PBS -N %s',
                  'logfile': '#PBS -o %s',
                  'errfile': '#PBS -e %s',
                  'mergelogs': '#PBS -j oe',
                  'runtime': '#PBS -l cput=%s',
                  'memory': '#PBS -l mem=%s'}
    JOBID_FORMAT = '_${PBS_JOBID}'
    JOBID_VARIABLE = 'PBS_JOBID'


class Slurm(BatchSystem):
    """Implement the Slurm batch system."""

    SUBMIT_COMMAND = 'sbatch'
    DIRECTIVES = {'job-name': '#SBATCH -J %s',
                  'logfile': '#SBATCH -o %s',
                  'errfile': '#SBATCH -e %s',
                  'mergelogs': '',
                  'runtime': '#SBATCH -t %s',
                  'memory': '#SBATCH --mem=%s',
                  'memory-per-cpu': '#SBATCH --mem-per-cpu=%s',
                  'queue': '#SBATCH --partition=%s'}
    JOBID_FORMAT = '_%j'
    JOBID_VARIABLE = 'SLURM_JOB_ID'


BATCH_SYSTEMS = OrderedDict((('slurm', Slurm()),
                             ('torque', Torque())))

# EOF<|MERGE_RESOLUTION|>--- conflicted
+++ resolved
@@ -100,14 +100,7 @@
             str: Job ID
 
         """
-<<<<<<< HEAD
-        cmd = 'python %s' % cmd_script
-        cmd += ' %s' % (' '.join(script_args))
-        # Format log file names
-        err_file = batch_config.pop('errfile', log_file)  # DEFAULT
-=======
         err_file = batch_config.pop('errfile', log_file)
->>>>>>> f5b33f0c
         log_file, ext = os.path.splitext(log_file)
         log_file = '%s%s%s' % (log_file, self.JOBID_FORMAT, ext)
         err_file, ext = os.path.splitext(err_file)
@@ -116,11 +109,7 @@
         header = [self.DIRECTIVES['job-name'] % job_name,
                   self.DIRECTIVES['logfile'] % log_file,
                   self.DIRECTIVES['errfile'] % err_file,
-<<<<<<< HEAD
-                  self.DIRECTIVES['runtime'] % batch_config.pop('runtime', '02:00:00')]  # DEFAULT
-=======
                   self.DIRECTIVES['runtime'] % batch_config.pop('runtime', '01:00:00')]
->>>>>>> f5b33f0c
         if log_file == err_file:
             header.append(self.DIRECTIVES['mergelogs'])
         for batch_option, batch_value in batch_config.items():
@@ -129,18 +118,11 @@
                 logger.warning("Ignoring directive %s -> %s", batch_option, batch_value)
                 continue
             header.append(directive % batch_value)
-<<<<<<< HEAD
-        script = self.SCRIPT.format(workdir=os.getcwd(),
-                                    script=cmd,
-                                    header='\n'.join(header),
-                                    shell=batch_config.pop('shell', '/bin/bash'))  # DEFAULT
-=======
         script_config = extra_config if extra_config is not None else {}
         script_config['workdir'] = script_config.get('workdir', os.getcwd())
         script_config['header'] = '\n'.join(header)
         script_config['shell'] = batch_config.pop('shell', '/bin/bash')
         script_config['jobid_var'] = self.JOBID_VARIABLE
->>>>>>> f5b33f0c
         # Submit using stdin
         logger.debug('Submitting job')
         proc = subprocess.Popen(self.SUBMIT_COMMAND,
@@ -173,9 +155,6 @@
         return self.submit_job(job_name, self.DEFAULT_SCRIPT, log_file, extra_config={'script': cmd}, **batch_config)
 
     def get_job_id(self):
-<<<<<<< HEAD
-        return os.environ.get(self.JOBID_VARIABLE)
-=======
         """Get the Job ID.
 
         Only works if we are in the batch system.
@@ -185,7 +164,6 @@
 
         """
         return os.environ.get(self.JOBID_VARIABLE, None)
->>>>>>> f5b33f0c
 
 
 class Torque(BatchSystem):
